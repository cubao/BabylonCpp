#include <babylon/GL/gl_rendering_context.h>

#include <array>

// glad
// GLAD_DEBUG  enables to debug all the OpenGl calls (calls GlGetError at each
// step) in order to use this, you need to replace the folder external/glad/
// content by the content of external/glad.debug, and to define GLAD_DEBUG
// below. #define GLAD_DEBUG
#include <glad/glad.h>

<<<<<<< HEAD
#define GLFW_INCLUDE_NONE
// GLFW
=======
// ASYNC_FIXME: needed for emscripten, but should be removed
>>>>>>> 674b4408
#include <GLFW/glfw3.h>

// Logging
#include <babylon/core/logging.h>

#ifdef _MSC_VER
#include <windows.h>
#endif

namespace BABYLON {
namespace GL {

<<<<<<< HEAD
void MessageCallback(GLenum /*source*/, GLenum type, GLuint /*id*/, GLenum severity,
                     GLsizei /*length*/, const GLchar* message, const void* /*userParam*/)
=======
#ifndef __EMSCRIPTEN__
void MessageCallback(GLenum /*source*/, GLenum type, GLuint /*id*/,
                     GLenum severity, GLsizei /*length*/, const GLchar* message,
                     const void* /*userParam*/)
>>>>>>> 674b4408
{
  fprintf(stderr, "GL CALLBACK: %s type = 0x%x, severity = 0x%x, message = %s\n",
          (type == DEBUG_TYPE_ERROR ? "** GL ERROR **" : ""), type, severity, message);
}
#endif

GLRenderingContext::GLRenderingContext()
{
  // Build map of string vs enums
  // Textures
  EnumMap["TEXTURE"]   = TEXTURE;
  EnumMap["TEXTURE0"]  = TEXTURE0;
  EnumMap["TEXTURE1"]  = TEXTURE1;
  EnumMap["TEXTURE2"]  = TEXTURE2;
  EnumMap["TEXTURE3"]  = TEXTURE3;
  EnumMap["TEXTURE4"]  = TEXTURE4;
  EnumMap["TEXTURE5"]  = TEXTURE5;
  EnumMap["TEXTURE6"]  = TEXTURE6;
  EnumMap["TEXTURE7"]  = TEXTURE7;
  EnumMap["TEXTURE8"]  = TEXTURE8;
  EnumMap["TEXTURE9"]  = TEXTURE9;
  EnumMap["TEXTURE10"] = TEXTURE10;
  EnumMap["TEXTURE11"] = TEXTURE11;
  EnumMap["TEXTURE12"] = TEXTURE12;
  EnumMap["TEXTURE13"] = TEXTURE13;
  EnumMap["TEXTURE14"] = TEXTURE14;
  EnumMap["TEXTURE15"] = TEXTURE15;
  EnumMap["TEXTURE16"] = TEXTURE16;
  EnumMap["TEXTURE17"] = TEXTURE17;
  EnumMap["TEXTURE18"] = TEXTURE18;
  EnumMap["TEXTURE19"] = TEXTURE19;
  EnumMap["TEXTURE20"] = TEXTURE20;
  EnumMap["TEXTURE21"] = TEXTURE21;
  EnumMap["TEXTURE22"] = TEXTURE22;
  EnumMap["TEXTURE23"] = TEXTURE23;
  EnumMap["TEXTURE24"] = TEXTURE24;
  EnumMap["TEXTURE25"] = TEXTURE25;
  EnumMap["TEXTURE26"] = TEXTURE26;
  EnumMap["TEXTURE27"] = TEXTURE27;
  EnumMap["TEXTURE28"] = TEXTURE28;
  EnumMap["TEXTURE29"] = TEXTURE29;
  EnumMap["TEXTURE30"] = TEXTURE30;
  EnumMap["TEXTURE31"] = TEXTURE31;
  // Color attachments
  EnumMap["COLOR_ATTACHMENT0"]  = COLOR_ATTACHMENT0;
  EnumMap["COLOR_ATTACHMENT1"]  = COLOR_ATTACHMENT1;
  EnumMap["COLOR_ATTACHMENT2"]  = COLOR_ATTACHMENT2;
  EnumMap["COLOR_ATTACHMENT3"]  = COLOR_ATTACHMENT3;
  EnumMap["COLOR_ATTACHMENT4"]  = COLOR_ATTACHMENT4;
  EnumMap["COLOR_ATTACHMENT5"]  = COLOR_ATTACHMENT5;
  EnumMap["COLOR_ATTACHMENT6"]  = COLOR_ATTACHMENT6;
  EnumMap["COLOR_ATTACHMENT7"]  = COLOR_ATTACHMENT7;
  EnumMap["COLOR_ATTACHMENT8"]  = COLOR_ATTACHMENT8;
  EnumMap["COLOR_ATTACHMENT9"]  = COLOR_ATTACHMENT9;
  EnumMap["COLOR_ATTACHMENT10"] = COLOR_ATTACHMENT10;
  EnumMap["COLOR_ATTACHMENT11"] = COLOR_ATTACHMENT11;
  EnumMap["COLOR_ATTACHMENT12"] = COLOR_ATTACHMENT12;
  EnumMap["COLOR_ATTACHMENT13"] = COLOR_ATTACHMENT13;
  EnumMap["COLOR_ATTACHMENT14"] = COLOR_ATTACHMENT14;
  EnumMap["COLOR_ATTACHMENT15"] = COLOR_ATTACHMENT15;
  EnumMap["COLOR_ATTACHMENT16"] = COLOR_ATTACHMENT16;
  EnumMap["COLOR_ATTACHMENT17"] = COLOR_ATTACHMENT17;
  EnumMap["COLOR_ATTACHMENT18"] = COLOR_ATTACHMENT18;
  EnumMap["COLOR_ATTACHMENT19"] = COLOR_ATTACHMENT19;
  EnumMap["COLOR_ATTACHMENT20"] = COLOR_ATTACHMENT20;
  EnumMap["COLOR_ATTACHMENT21"] = COLOR_ATTACHMENT21;
  EnumMap["COLOR_ATTACHMENT22"] = COLOR_ATTACHMENT22;
  EnumMap["COLOR_ATTACHMENT23"] = COLOR_ATTACHMENT23;
  EnumMap["COLOR_ATTACHMENT24"] = COLOR_ATTACHMENT24;
  EnumMap["COLOR_ATTACHMENT25"] = COLOR_ATTACHMENT25;
  EnumMap["COLOR_ATTACHMENT26"] = COLOR_ATTACHMENT26;
  EnumMap["COLOR_ATTACHMENT27"] = COLOR_ATTACHMENT27;
  EnumMap["COLOR_ATTACHMENT28"] = COLOR_ATTACHMENT28;
  EnumMap["COLOR_ATTACHMENT29"] = COLOR_ATTACHMENT29;
  EnumMap["COLOR_ATTACHMENT30"] = COLOR_ATTACHMENT30;
  EnumMap["COLOR_ATTACHMENT31"] = COLOR_ATTACHMENT31;
}

GLRenderingContext::~GLRenderingContext() = default;

<<<<<<< HEAD
std::string GlErrorCodeStr(GLenum error_code)
{
  std::string error;
  switch (error_code) {
    case GL_INVALID_ENUM:
      error = "INVALID_ENUM";
      break;
    case GL_INVALID_VALUE:
      error = "INVALID_VALUE";
      break;
    case GL_INVALID_OPERATION:
      error = "INVALID_OPERATION";
      break;
    case GL_OUT_OF_MEMORY:
      error = "OUT_OF_MEMORY";
      break;
    case GL_INVALID_FRAMEBUFFER_OPERATION:
      error = "INVALID_FRAMEBUFFER_OPERATION";
      break;
  }
  return error;
}

void glad_post_call_callback(const char* name, void* /*funcptr*/, int /*len_args*/, ...)
{
  GLenum error_code;
  error_code = glad_glGetError();

  std::stringstream msg_str;
  msg_str << "ERROR " << GlErrorCodeStr(error_code) << "(" << error_code << ") in " << name << "\n";
  if (error_code != GL_NO_ERROR) {
    fprintf(stderr, "%s", msg_str.str().c_str());
#ifdef _MSC_VER
    OutputDebugString(msg_str.str().c_str());
#endif
  }
}

void glad_pre_call_callback(const char* name, void* /*funcptr*/, int /*len_args*/, ...)
{
  std::stringstream msg_str;
  msg_str << "glad_pre_call_callback " << name << "\n";
  fprintf(stderr, "%s", msg_str.str().c_str());
#ifdef _MSC_VER
  OutputDebugString(msg_str.str().c_str());
=======
#if defined(_WIN32) && !defined(_WIN64)
#define WIN_32BITS
>>>>>>> 674b4408
#endif

bool GLRenderingContext::initialize(bool enableGLDebugging)
{
<<<<<<< HEAD
  // HUM : glad already loaded by imgui ?
  // Initialize glad
  if (!gladLoadGLES2Loader(reinterpret_cast<GLADloadproc>(glfwGetProcAddress))) {
    fprintf(stderr, "gladLoadGLLoader: Failed to initialize OpenGL ES context\n");
    return false;
  }
  if (!GLAD_GL_ES_VERSION_3_0) {
    fprintf(stderr, "GLAD could not initialize OpenGl ES 3.0\n");
  }
#ifdef GLAD_DEBUG
  glad_set_pre_callback(glad_pre_call_callback);
  glad_set_post_callback(glad_post_call_callback);
#endif

=======
>>>>>>> 674b4408
  // Log the GL version
  BABYLON_LOGF_INFO("GLRenderingContext", "Using GL version: %s", glGetString(GL_VERSION))

  // Setup OpenGL options
  // glEnable(GL_MULTISAMPLE);

  // Enable debug output
#if ! defined(__EMSCRIPTEN__) && !defined(WIN_32BITS)
  if (enableGLDebugging) {
    // glEnable(GL_DEBUG_OUTPUT);
    // glDebugMessageCallback(MessageCallback, nullptr);
  }
#endif //__EMSCRIPTEN__
  return true;
}

GLenum GLRenderingContext::operator[](const std::string& name)
{
  return EnumMap[name];
}

void GLRenderingContext::activeTexture(GLenum texture)
{
  glActiveTexture(texture);
}

void GLRenderingContext::attachShader(IGLProgram* program, IGLShader* shader)
{
  glAttachShader(program->value, shader ? shader->value : 0);
}

void GLRenderingContext::beginQuery(GLenum target, const std::unique_ptr<IGLQuery>& query)
{
  glBeginQuery(target, query ? query->value : 0);
}

void GLRenderingContext::beginTransformFeedback(GLenum primitiveMode)
{
  glBeginTransformFeedback(primitiveMode);
}

void GLRenderingContext::bindAttribLocation(IGLProgram* program, GLuint index,
                                            const std::string& name)
{
  glBindAttribLocation(program->value, index, name.c_str());
}

void GLRenderingContext::bindBuffer(GLenum target, IGLBuffer* buffer)
{
  glBindBuffer(target, buffer ? buffer->value : 0);
}

void GLRenderingContext::bindFramebuffer(GLenum target, IGLFramebuffer* framebuffer)
{
  glBindFramebuffer(target, framebuffer ? framebuffer->value : 0);
}

void GLRenderingContext::bindBufferBase(GLenum target, GLuint index, IGLBuffer* buffer)
{
  glBindBufferBase(target, index, buffer ? buffer->value : 0);
}

void GLRenderingContext::bindRenderbuffer(GLenum target,
                                          const std::unique_ptr<IGLRenderbuffer>& renderbuffer)
{
  glBindRenderbuffer(target, renderbuffer ? renderbuffer->value : 0);
}

void GLRenderingContext::bindTexture(GLenum target, IGLTexture* texture)
{
  if (texture) {
    glBindTexture(target, texture->value);
  }
  else {
    glDisable(target);
  }
}

void GLRenderingContext::bindTransformFeedback(GLenum target,
                                               IGLTransformFeedback* transformFeedback)
{
  glBindTransformFeedback(target, transformFeedback->value);
}

void GLRenderingContext::blendColor(GLclampf red, GLclampf green, GLclampf blue, GLclampf alpha)
{
  glBlendColor(red, green, blue, alpha);
}

void GLRenderingContext::blendEquation(GLenum mode)
{
  glBlendEquation(mode);
}

void GLRenderingContext::blendEquationSeparate(GLenum modeRGB, GLenum modeAlpha)
{
  glBlendEquationSeparate(modeRGB, modeAlpha);
}

void GLRenderingContext::blendFunc(GLenum sfactor, GLenum dfactor)
{
  glBlendFunc(sfactor, dfactor);
}

void GLRenderingContext::blendFuncSeparate(GLenum srcRGB, GLenum dstRGB, GLenum srcAlpha,
                                           GLenum dstAlpha)
{
  glBlendFuncSeparate(srcRGB, dstRGB, srcAlpha, dstAlpha);
}

void GLRenderingContext::blitFramebuffer(GLint srcX0, GLint srcY0, GLint srcX1, GLint srcY1,
                                         GLint dstX0, GLint dstY0, GLint dstX1, GLint dstY1,
                                         GLbitfield mask, GLenum filter)
{
  glBlitFramebuffer(srcX0, srcY0, srcX1, srcY1, dstX0, dstY0, dstX1, dstY1, mask, filter);
}

void GLRenderingContext::bufferData(GLenum target, GLsizeiptr sizeiptr, GLenum usage)
{
  glBufferData(target, sizeiptr >> 32, reinterpret_cast<any>(sizeiptr & 0x0000ffff), usage);
}

void GLRenderingContext::bufferData(GLenum target, const Float32Array& data, GLenum usage)
{
  glBufferData(target, static_cast<GLint>(data.size() * sizeof(GLfloat)), data.data(), usage);
}

void GLRenderingContext::bufferData(GLenum target, const Int32Array& data, GLenum usage)
{
  glBufferData(target, static_cast<GLint>(data.size() * sizeof(int32_t)), data.data(), usage);
}

void GLRenderingContext::bufferData(GLenum target, const Uint16Array& data, GLenum usage)
{
  glBufferData(target, static_cast<GLint>(data.size() * sizeof(uint16_t)), data.data(), usage);
}

void GLRenderingContext::bufferData(GLenum target, const Uint32Array& data, GLenum usage)
{
  glBufferData(target, static_cast<GLint>(data.size() * sizeof(uint32_t)), data.data(), usage);
}

void GLRenderingContext::bufferSubData(GLenum target, GLintptr offset, const Uint8Array& data)
{
  glBufferSubData(target, offset, static_cast<GLint>(data.size() * sizeof(GLbyte)), data.data());
}

void GLRenderingContext::bufferSubData(GLenum target, GLintptr offset, const Float32Array& data)
{
  glBufferSubData(target, offset, static_cast<GLint>(data.size() * sizeof(GLfloat)), data.data());
}

void GLRenderingContext::bufferSubData(GLenum target, GLintptr offset, Int32Array& data)
{
  glBufferSubData(target, offset, static_cast<GLint>(data.size() * sizeof(int32_t)), data.data());
}

void GLRenderingContext::bindVertexArray(GL::IGLVertexArrayObject* vao)
{
  glBindVertexArray(vao ? vao->value : 0);
}

GLenum GLRenderingContext::checkFramebufferStatus(GLenum target)
{
  return glCheckFramebufferStatus(target);
}

void GLRenderingContext::clear(GLbitfield mask)
{
  glClear(mask);
}

void GLRenderingContext::clearBufferfv(GLenum buffer, GLint drawbuffer,
                                       const std::vector<GLfloat>& values, GLint /*srcOffset*/)
{
  glClearBufferfv(buffer, drawbuffer, values.data());
}

void GLRenderingContext::clearBufferiv(GLenum buffer, GLint drawbuffer,
                                       const std::vector<GLint>& values, GLint /*srcOffset*/)
{
  glClearBufferiv(buffer, drawbuffer, values.data());
}

void GLRenderingContext::clearBufferuiv(GLenum buffer, GLint drawbuffer,
                                        const std::vector<GLuint>& values, GLint /*srcOffset*/)
{
  glClearBufferuiv(buffer, drawbuffer, values.data());
}

void GLRenderingContext::clearBufferfi(GLenum buffer, GLint drawbuffer, GLfloat depth,
                                       GLint stencil)
{
  glClearBufferfi(buffer, drawbuffer, depth, stencil);
}

void GLRenderingContext::clearColor(GLclampf red, GLclampf green, GLclampf blue, GLclampf alpha)
{
  glClearColor(red, green, blue, alpha);
}

void GLRenderingContext::clearDepth(GLclampf depth)
{
  glClearDepthf(depth);
}

void GLRenderingContext::clearStencil(GLint stencil)
{
  glClearStencil(stencil);
}

void GLRenderingContext::colorMask(GLboolean red, GLboolean green, GLboolean blue, GLboolean alpha)
{
  glColorMask(red, green, blue, alpha);
}

void GLRenderingContext::compileShader(IGLShader* shader)
{
  glCompileShader(shader->value);
}

void GLRenderingContext::compressedTexImage2D(GLenum target, GLint level, GLenum internalformat,
                                              GLint width, GLint height, GLint border,
                                              const Uint8Array& pixels)
{
  glCompressedTexImage2D(target, level, internalformat, width, height, border,
                         static_cast<GLint>(pixels.size() * sizeof(GLbyte)), &pixels[0]);
}

void GLRenderingContext::compressedTexSubImage2D(GLenum target, GLint level, GLint xoffset,
                                                 GLint yoffset, GLsizei width, GLsizei height,
                                                 GLenum format, GLsizeiptr size)
{
  glCompressedTexSubImage2D(target, level, xoffset, yoffset, width, height, format,
                            static_cast<GLint>(size >> 32),
                            reinterpret_cast<const GLint*>(size & 0x0000ffff));
}

void GLRenderingContext::copyTexImage2D(GLenum target, GLint level, GLenum internalformat, GLint x,
                                        GLint y, GLint width, GLint height, GLint border)
{
  glCopyTexImage2D(target, level, internalformat, x, y, width, height, border);
}

void GLRenderingContext::copyTexSubImage2D(GLenum target, GLint level, GLint xoffset, GLint yoffset,
                                           GLint x, GLint y, GLint width, GLint height)
{
  glCopyTexSubImage2D(target, level, xoffset, yoffset, x, y, width, height);
}

std::shared_ptr<IGLBuffer> GLRenderingContext::createBuffer()
{
  GLuint buffer = 0;
  glGenBuffers(1, &buffer);
  return std::make_shared<IGLBuffer>(buffer);
}

IGLFramebufferPtr GLRenderingContext::createFramebuffer()
{
  GLuint buffer = 0;
  glGenFramebuffers(1, &buffer);
  return std::make_shared<IGLFramebuffer>(buffer);
}

IGLProgramPtr GLRenderingContext::createProgram()
{
  return std::make_shared<IGLProgram>(glCreateProgram());
}

std::unique_ptr<IGLQuery> GLRenderingContext::createQuery()
{
  return std::make_unique<IGLQuery>(0);
}

std::unique_ptr<IGLRenderbuffer> GLRenderingContext::createRenderbuffer()
{
  GLuint buffer;
  glGenRenderbuffers(1, &buffer);
  return std::make_unique<IGLRenderbuffer>(buffer);
}

IGLShaderPtr GLRenderingContext::createShader(GLenum type)
{
  return std::make_shared<IGLShader>(glCreateShader(type));
}

std::unique_ptr<IGLTexture> GLRenderingContext::createTexture()
{
  GLuint texture = 0;
  glGenTextures(1, &texture);
  return std::make_unique<IGLTexture>(texture);
}

IGLTransformFeedbackPtr GLRenderingContext::createTransformFeedback()
{
  GLuint transformFeedbackArray = 0;
  glGenTransformFeedbacks(1, &transformFeedbackArray);
  return std::make_shared<IGLTransformFeedback>(transformFeedbackArray);
}

std::unique_ptr<IGLVertexArrayObject> GLRenderingContext::createVertexArray()
{
  GLuint vertexArray = 0;
  glGenVertexArrays(1, &vertexArray);
  return std::make_unique<IGLVertexArrayObject>(vertexArray);
}

void GLRenderingContext::cullFace(GLenum mode)
{
  glCullFace(mode);
}

void GLRenderingContext::deleteBuffer(IGLBuffer* buffer)
{
  glDeleteBuffers(1, &buffer->value);
  buffer->value = 0;
}

void GLRenderingContext::deleteFramebuffer(IGLFramebuffer* framebuffer)
{
  glDeleteFramebuffers(1, &framebuffer->value);
  framebuffer->value = 0;
}

void GLRenderingContext::deleteProgram(IGLProgram* program)
{
  glDeleteProgram(program->value);
}

void GLRenderingContext::deleteQuery(IGLQuery* /*query*/)
{
}

void GLRenderingContext::deleteRenderbuffer(IGLRenderbuffer* renderbuffer)
{
  glDeleteRenderbuffers(1, &renderbuffer->value);
  renderbuffer->value = 0;
}

void GLRenderingContext::deleteShader(IGLShader* shader)
{
  glDeleteShader(shader ? shader->value : 0);
}

void GLRenderingContext::deleteTexture(IGLTexture* texture)
{
  glDeleteTextures(1, &texture->value);
  texture->value = 0;
}

void GLRenderingContext::deleteTransformFeedback(IGLTransformFeedback* transformFeedback)
{
  glDeleteTransformFeedbacks(1, &transformFeedback->value);
  transformFeedback->value = 0;
}

void GLRenderingContext::deleteVertexArray(IGLVertexArrayObject* vao)
{
  glDeleteVertexArrays(1, &vao->value);
  vao->value = 0;
}

void GLRenderingContext::depthFunc(GLenum func)
{
  glDepthFunc(func);
}

void GLRenderingContext::depthMask(GLboolean flag)
{
  glDepthMask(flag);
}

void GLRenderingContext::depthRange(GLclampf zNear, GLclampf zFar)
{
  glDepthRangef(zNear, zFar);
}

void GLRenderingContext::detachShader(IGLProgram* program, IGLShader* shader)
{
  glDetachShader(program->value, shader->value);
}

void GLRenderingContext::disable(GLenum cap)
{
  glDisable(cap);
}

void GLRenderingContext::disableVertexAttribArray(GLuint index)
{
  glDisableVertexAttribArray(index);
}

void GLRenderingContext::drawArrays(GLenum mode, GLint first, GLint count)
{
  glDrawArrays(mode, first, count);
}

void GLRenderingContext::drawArraysInstanced(GLenum mode, GLint first, GLsizei count,
                                             GLsizei instanceCount)
{
  glDrawArraysInstanced(mode, first, count, instanceCount);
}

void GLRenderingContext::drawBuffers(const std::vector<GLenum>& buffers)
{
  auto n = static_cast<GLsizei>(buffers.size());
  glDrawBuffers(n, &buffers[0]);
}

void GLRenderingContext::drawElements(GLenum mode, GLint count, GLenum type, GLintptr offset)
{
  glDrawElements(mode, count, type, reinterpret_cast<any>(offset));
}

void GLRenderingContext::drawElementsInstanced(GLenum mode, GLsizei count, GLenum type,
                                               GLintptr offset, GLsizei instanceCount)
{
  glDrawElementsInstanced(mode, count, type, reinterpret_cast<any>(offset), instanceCount);
}

void GLRenderingContext::enable(GLenum cap)
{
  glEnable(cap);
}

void GLRenderingContext::enableVertexAttribArray(GLuint index)
{
  glEnableVertexAttribArray(index);
}

void GLRenderingContext::endQuery(GLenum target)
{
  glEndQuery(target);
}

void GLRenderingContext::endTransformFeedback()
{
  glEndTransformFeedback();
}

void GLRenderingContext::finish()
{
  glFinish();
}

void GLRenderingContext::flush()
{
  glFlush();
}

void GLRenderingContext::framebufferRenderbuffer(GLenum target, GLenum attachment,
                                                 GLenum renderbuffertarget,
                                                 IGLRenderbuffer* renderbuffer)
{
  glFramebufferRenderbuffer(target, attachment, renderbuffertarget, renderbuffer->value);
}

void GLRenderingContext::framebufferTexture2D(GLenum target, GLenum attachment, GLenum textarget,
                                              IGLTexture* texture, GLint level)
{
  glFramebufferTexture2D(target, attachment, textarget, texture->value, level);
}

void GLRenderingContext::framebufferTextureMultiviewOVR(GLenum /*target*/, GLenum /*attachment*/,
                                                        IGLTexture* /*texture*/, GLint /*level*/,
                                                        GLint /*baseViewIndex*/, GLint /*numViews*/)
{
}

void GLRenderingContext::frontFace(GLenum mode)
{
  glFrontFace(mode);
}

void GLRenderingContext::generateMipmap(GLenum target)
{
  glGenerateMipmap(target);
}

std::vector<IGLShader*> GLRenderingContext::getAttachedShaders(IGLProgram* /*program*/)
{
  // Not supported
  return std::vector<IGLShader*>();
}

GLint GLRenderingContext::getAttribLocation(IGLProgram* program, const std::string& name)
{
  return glGetAttribLocation(program->value, name.c_str());
}

bool GLRenderingContext::hasExtension(const std::string& /*extension*/)
{
  return true;
}

std::array<int, 3> GLRenderingContext::getScissorBoxParameter()
{
  return {{0, 0, 0}};
}

GLint GLRenderingContext::getParameteri(GLenum pname)
{
  GLint parameter = 0;
  glGetIntegerv(pname, &parameter);
  return parameter;
}

GLfloat GLRenderingContext::getParameterf(GLenum pname)
{
  GLfloat parameter = 0;
  glGetFloatv(pname, &parameter);
  return parameter;
}

GLboolean GLRenderingContext::getQueryParameterb(IGLQuery* query, GLenum pname)
{
  GLuint parameter = 0;
<<<<<<< HEAD
=======
  //glGetQueryObjectiv(query->value, pname, &parameter);
>>>>>>> 674b4408
  glGetQueryObjectuiv(query->value, pname, &parameter);
  return parameter == GL_TRUE;
}

GLuint GLRenderingContext::getQueryParameteri(IGLQuery* query, GLenum pname)
{
  unsigned int parameter = 0;
  glGetQueryObjectuiv(query->value, pname, &parameter);
  return parameter;
}

std::string GLRenderingContext::getString(GLenum pname)
{
  const char* str = reinterpret_cast<const char*>(glGetString(pname));
  return str ? std::string(str) : "";
}

GLint GLRenderingContext::getTexParameteri(GLenum pname)
{
  GLint parameter = 0;
  glGetTexParameteriv(GL_TEXTURE_2D, pname, &parameter);
  return parameter;
}

GLfloat GLRenderingContext::getTexParameterf(GLenum pname)
{
  GLfloat parameter = 0;
  glGetTexParameterfv(GL_TEXTURE_2D, pname, &parameter);
  return parameter;
}

GLenum GLRenderingContext::getError()
{
  return glGetError();
}

const char* GLRenderingContext::getErrorString(GLenum err)
{
  switch (err) {
    case GL_INVALID_ENUM:
      return "Invalid enum";
    case GL_INVALID_OPERATION:
      return "Invalid operation";
    case GL_INVALID_VALUE:
      return "Invalid value";
    case GL_OUT_OF_MEMORY:
      return "Out of memory";
    default:
      return "Unknown error";
  }
}

GLint GLRenderingContext::getProgramParameter(IGLProgram* program, GLenum pname)
{
  GLint parameter = 0;
  glGetProgramiv(program->value, pname, &parameter);
  return parameter;
}

std::string GLRenderingContext::getProgramInfoLog(IGLProgram* program)
{
  GLint k = -1;
  glGetProgramiv(program->value, GL_INFO_LOG_LENGTH, &k);
  if (k <= 0) {
    return "";
  }

  std::string result;
  result.reserve(static_cast<size_t>(k + 1));
  glGetProgramInfoLog(program->value, k, &k, const_cast<char*>(result.c_str()));
  return result;
}

GLint GLRenderingContext::getRenderbufferParameter(GLenum target, GLenum pname)
{
  GLint params;
  glGetRenderbufferParameteriv(target, pname, &params);
  return params;
}

GLint GLRenderingContext::getShaderParameter(IGLShader* shader, GLenum pname)
{
  GLint parameter = 0;
  glGetShaderiv(shader->value, pname, &parameter);
  return parameter;
}

IGLShaderPrecisionFormat* GLRenderingContext::getShaderPrecisionFormat(GLenum /*shadertype*/,
                                                                       GLenum /*precisiontype*/)
{
  return nullptr;
}

std::string GLRenderingContext::getShaderInfoLog(IGLShader* shader)
{
  GLint logSize = -1;
  glGetShaderiv(shader->value, GL_INFO_LOG_LENGTH, &logSize);
  if (logSize <= 0) {
    return "";
  }

  // The maxLength includes the NULL character
  auto logSizei = static_cast<GLbitfield>(logSize);
  std::vector<GLchar> infoLog(logSizei);
  glGetShaderInfoLog(shader->value, logSize, &logSize, &infoLog[0]);
  return std::string(infoLog.begin(), infoLog.end());
}

std::string GLRenderingContext::getShaderSource(IGLShader* shader)
{
  GLchar buffer[5000];
  GLsizei size;
  glGetShaderSource(shader->value, 5000, &size, &buffer[0]);

  return std::string(buffer, static_cast<std::size_t>(size) + 1);
}

GLuint GLRenderingContext::getUniformBlockIndex(IGLProgram* program,
                                                const std::string& uniformBlockName)
{
  return glGetUniformBlockIndex(program->value, uniformBlockName.data());
}

std::unique_ptr<IGLUniformLocation> GLRenderingContext::getUniformLocation(IGLProgram* program,
                                                                           const std::string& name)
{
  GLint value = glGetUniformLocation(program->value, name.c_str());
  if (value != -1) {
    return std::make_unique<IGLUniformLocation>(value);
  }

  return nullptr;
}

void GLRenderingContext::hint(GLenum target, GLenum mode)
{
  glHint(target, mode);
}

GLboolean GLRenderingContext::isBuffer(IGLBuffer* buffer)
{
  return glIsBuffer(buffer->value) == GL_TRUE;
}

GLboolean GLRenderingContext::isEnabled(GLenum cap)
{
  return glIsEnabled(cap) == GL_TRUE;
}

GLboolean GLRenderingContext::isFramebuffer(IGLFramebuffer* framebuffer)
{
  return glIsFramebuffer(framebuffer->value) == GL_TRUE;
}

GLboolean GLRenderingContext::isProgram(IGLProgram* program)
{
  return glIsProgram(program->value) == GL_TRUE;
}

GLboolean GLRenderingContext::isRenderbuffer(IGLRenderbuffer* renderbuffer)
{
  return glIsRenderbuffer(renderbuffer->value) == GL_TRUE;
}

GLboolean GLRenderingContext::isShader(IGLShader* shader)
{
  return glIsShader(shader->value) == GL_TRUE;
}

GLboolean GLRenderingContext::isTexture(IGLTexture* texture)
{
  return glIsTexture(texture->value) == GL_TRUE;
}

void GLRenderingContext::lineWidth(GLfloat width)
{
  glLineWidth(width);
}

bool GLRenderingContext::linkProgram(IGLProgram* program)
{
  glLinkProgram(program->value);

  // Test linker result.
  GLint linkSucceed = GL_FALSE;
  glGetProgramiv(program->value, GL_LINK_STATUS, &linkSucceed);

  return linkSucceed != GL_FALSE;
}

void GLRenderingContext::pixelStorei(GLenum pname, GLint param)
{
  if (pname != UNPACK_FLIP_Y_WEBGL) {
    glPixelStorei(pname, param);
  }
}

void GLRenderingContext::polygonOffset(GLfloat factor, GLfloat units)
{
  glPolygonOffset(factor, units);
}

void GLRenderingContext::readBuffer(GLenum src)
{
  glReadBuffer(src);
}

void GLRenderingContext::readPixels(GLint x, GLint y, GLsizei width, GLsizei height, GLenum format,
                                    GLenum type, Float32Array& pixels)
{
  glReadPixels(x, y, width, height, format, type, &pixels[0]);
}

void GLRenderingContext::readPixels(GLint x, GLint y, GLint width, GLint height, GLenum format,
                                    GLenum type, Uint8Array& pixels)
{
  glReadPixels(x, y, width, height, format, type, &pixels[0]);
}

void GLRenderingContext::renderbufferStorage(GLenum target, GLenum internalformat, GLint width,
                                             GLint height)
{
  glRenderbufferStorage(target, internalformat, width, height);
}

void GLRenderingContext::renderbufferStorageMultisample(GLenum target, GLsizei samples,
                                                        GLenum internalFormat, GLsizei width,
                                                        GLsizei height)
{
  glRenderbufferStorageMultisample(target, samples, internalFormat, width, height);
}

void GLRenderingContext::sampleCoverage(GLclampf value, GLboolean invert)
{
  glSampleCoverage(value, invert);
}

void GLRenderingContext::scissor(GLint x, GLint y, GLint width, GLint height)
{
  glScissor(x, y, width, height);
}

void GLRenderingContext::shaderSource(IGLShader* shader, const std::string& source)
{
  auto length        = static_cast<int>(source.length());
  const GLchar* line = source.c_str();
  glShaderSource(shader->value, 1, &line, &length);
}

void GLRenderingContext::stencilFunc(GLenum func, GLint ref, GLuint mask)
{
  glStencilFunc(func, ref, mask);
}

void GLRenderingContext::stencilFuncSeparate(GLenum face, GLenum func, GLint ref, GLuint mask)
{
  glStencilFuncSeparate(face, func, ref, mask);
}

void GLRenderingContext::stencilMask(GLuint mask)
{
  glStencilMask(mask);
}

void GLRenderingContext::stencilMaskSeparate(GLenum face, GLuint mask)
{
  glStencilMaskSeparate(face, mask);
}

void GLRenderingContext::stencilOp(GLenum fail, GLenum zfail, GLenum zpass)
{
  glStencilOp(fail, zfail, zpass);
}

void GLRenderingContext::stencilOpSeparate(GLenum face, GLenum fail, GLenum zfail, GLenum zpass)
{
  glStencilOpSeparate(face, fail, zfail, zpass);
}

void GLRenderingContext::texImage2D(GLenum target, GLint level, GLint internalformat, GLsizei width,
                                    GLsizei height, GLint border, GLenum format, GLenum type,
                                    const Uint8Array* const pixels)
{
  if (pixels == nullptr) {
    glTexImage2D(target, level, internalformat, width, height, border, format, type, nullptr);
  }
  else {
    glTexImage2D(target, level, internalformat, width, height, border, format, type,
                 pixels->data());
  }
}

void GLRenderingContext::texImage3D(GLenum target, GLint level, GLint internalformat, GLsizei width,
                                    GLsizei height, GLsizei depth, GLint border, GLenum format,
                                    GLenum type, const Uint8Array& pixels)
{
  glTexImage3D(target, level, internalformat, width, height, depth, border, format, type,
               &pixels[0]);
}

void GLRenderingContext::texParameterf(GLenum target, GLenum pname, GLfloat param)
{
  glTexParameterf(target, pname, param);
}

void GLRenderingContext::texParameteri(GLenum target, GLenum pname, GLint param)
{
  glTexParameteri(target, pname, param);
}

void GLRenderingContext::texStorage3D(GLenum target, GLint levels, GLenum internalformat,
                                      GLsizei width, GLsizei height, GLsizei depth)
{
  glTexStorage3D(target, levels, internalformat, width, height, depth);
}

void GLRenderingContext::texSubImage2D(GLenum target, GLint level, GLint xoffset, GLint yoffset,
                                       GLint width, GLint height, GLenum format, GLenum type,
                                       any pixels)
{
  glTexSubImage2D(target, level, xoffset, yoffset, width, height, format, type, pixels);
}

void GLRenderingContext::transformFeedbackVaryings(IGLProgram* program,
                                                   const std::vector<std::string>& varyings,
                                                   GLenum bufferMode)
{
  std::vector<const char*> _varyings;
  for (auto varying : varyings) {
    _varyings.emplace_back(varying.c_str());
  }

  glTransformFeedbackVaryings(program->value, static_cast<int>(varyings.size()), &_varyings[0],
                              bufferMode);
}

void GLRenderingContext::uniform1f(IGLUniformLocation* location, GLfloat x)
{
  glUniform1f(location->value, x);
}

void GLRenderingContext::GLRenderingContext::uniform1fv(GL::IGLUniformLocation* uniform,
                                                        const Float32Array& array)
{
  glUniform1fv(uniform->value, static_cast<int>(array.size() * sizeof(GLfloat)), array.data());
}

void GLRenderingContext::uniform1i(IGLUniformLocation* location, GLint x)
{
  glUniform1i(location->value, x);
}

void GLRenderingContext::uniform1iv(IGLUniformLocation* location, const Int32Array& v)
{
  glUniform1iv(location->value, static_cast<GLint>(v.size() * sizeof(int32_t)), v.data());
}

void GLRenderingContext::uniform2f(IGLUniformLocation* location, GLfloat x, GLfloat y)
{
  glUniform2f(location->value, x, y);
}

void GLRenderingContext::uniform2fv(IGLUniformLocation* location, const Float32Array& v)
{
  glUniform2fv(location->value, static_cast<GLint>(v.size() * sizeof(GLfloat)), v.data());
}

void GLRenderingContext::uniform2i(IGLUniformLocation* location, GLint x, GLint y)
{
  glUniform2i(location->value, x, y);
}

void GLRenderingContext::uniform2iv(IGLUniformLocation* location, const Int32Array& v)
{
  glUniform2iv(location->value, static_cast<GLint>(v.size() * sizeof(int32_t)), v.data());
}

void GLRenderingContext::uniform3f(IGLUniformLocation* location, GLfloat x, GLfloat y, GLfloat z)
{
  glUniform3f(location->value, x, y, z);
}

void GLRenderingContext::uniform3fv(IGLUniformLocation* location, const Float32Array& v)
{
  glUniform3fv(location->value, static_cast<GLint>(v.size() * sizeof(GLfloat)), v.data());
}

void GLRenderingContext::uniform3i(IGLUniformLocation* location, GLint x, GLint y, GLint z)
{
  glUniform3i(location->value, x, y, z);
}

void GLRenderingContext::uniform3iv(IGLUniformLocation* location, const Int32Array& v)
{
  glUniform3iv(location->value, static_cast<GLint>(v.size() * sizeof(int32_t)), v.data());
}

void GLRenderingContext::uniform4f(IGLUniformLocation* location, GLfloat x, GLfloat y, GLfloat z,
                                   GLfloat w)
{
  glUniform4f(location->value, x, y, z, w);
}

void GLRenderingContext::uniform4fv(IGLUniformLocation* location, const Float32Array& v)
{
  glUniform4fv(location->value, static_cast<GLint>(v.size() * sizeof(GLfloat)), v.data());
}

void GLRenderingContext::uniform4i(IGLUniformLocation* location, GLint x, GLint y, GLint z, GLint w)
{
  glUniform4i(location->value, x, y, z, w);
}

void GLRenderingContext::uniform4iv(IGLUniformLocation* location, const Int32Array& v)
{
  glUniform4iv(location->value, static_cast<GLint>(v.size() * sizeof(int32_t)), v.data());
}

void GLRenderingContext::uniformBlockBinding(IGLProgram* program, GLuint uniformBlockIndex,
                                             GLuint uniformBlockBinding)
{
  glUniformBlockBinding(program->value, uniformBlockIndex, uniformBlockBinding);
}

void GLRenderingContext::uniformMatrix2fv(IGLUniformLocation* location, GLboolean transpose,
                                          const Float32Array& value)
{
  glUniformMatrix2fv(location->value, static_cast<GLint>(value.size() / 16), transpose,
                     value.data());
}

void GLRenderingContext::uniformMatrix3fv(IGLUniformLocation* location, GLboolean transpose,
                                          const Float32Array& value)
{
  glUniformMatrix3fv(location->value, static_cast<GLint>(value.size() / 16), transpose,
                     value.data());
}

void GLRenderingContext::uniformMatrix4fv(IGLUniformLocation* location, GLboolean transpose,
                                          const Float32Array& value)
{
  glUniformMatrix4fv(location->value, static_cast<GLint>(value.size() / 16), transpose,
                     value.data());
}

void GLRenderingContext::uniformMatrix4fv(IGLUniformLocation* location, GLboolean transpose,
                                          const std::array<float, 16>& value)
{
  glUniformMatrix4fv(location->value, static_cast<GLint>(value.size() / 16), transpose,
                     value.data());
}

void GLRenderingContext::useProgram(IGLProgram* program)
{
  glUseProgram(program->value);
}

void GLRenderingContext::validateProgram(IGLProgram* program)
{
  glValidateProgram(program->value);
}

void GLRenderingContext::vertexAttrib1f(GLuint indx, GLfloat x)
{
  glVertexAttrib1f(indx, x);
}

void GLRenderingContext::vertexAttrib1fv(GLuint indx, Float32Array& values)
{
  glVertexAttrib1fv(indx, values.data());
}

void GLRenderingContext::vertexAttrib2f(GLuint indx, GLfloat x, GLfloat y)
{
  glVertexAttrib2f(indx, x, y);
}

void GLRenderingContext::vertexAttrib2fv(GLuint indx, Float32Array& values)
{
  glVertexAttrib2fv(indx, values.data());
}

void GLRenderingContext::vertexAttrib3f(GLuint indx, GLfloat x, GLfloat y, GLfloat z)
{
  glVertexAttrib3f(indx, x, y, z);
}

void GLRenderingContext::vertexAttrib3fv(GLuint indx, Float32Array& values)
{
  glVertexAttrib3fv(indx, values.data());
}

void GLRenderingContext::vertexAttrib4f(GLuint indx, GLfloat x, GLfloat y, GLfloat z, GLfloat w)
{
  glVertexAttrib4f(indx, x, y, z, w);
}

void GLRenderingContext::vertexAttrib4fv(GLuint indx, Float32Array& values)
{
  glVertexAttrib4fv(indx, values.data());
}

void GLRenderingContext::vertexAttribDivisor(GLuint index, GLuint divisor)
{
  glVertexAttribDivisor(index, divisor);
}

void GLRenderingContext::vertexAttribPointer(GLuint indx, GLint size, GLenum type,
                                             GLboolean normalized, GLint stride, GLintptr offset)
{
  glVertexAttribPointer(indx, size, type, normalized, stride, reinterpret_cast<any>(offset));
}

void GLRenderingContext::viewport(GLint x, GLint y, GLint width, GLint height)
{
  glViewport(x, y, width, height);
}

} // end of namespace GL
} // end of namespace BABYLON<|MERGE_RESOLUTION|>--- conflicted
+++ resolved
@@ -9,12 +9,8 @@
 // below. #define GLAD_DEBUG
 #include <glad/glad.h>
 
-<<<<<<< HEAD
 #define GLFW_INCLUDE_NONE
 // GLFW
-=======
-// ASYNC_FIXME: needed for emscripten, but should be removed
->>>>>>> 674b4408
 #include <GLFW/glfw3.h>
 
 // Logging
@@ -27,20 +23,12 @@
 namespace BABYLON {
 namespace GL {
 
-<<<<<<< HEAD
 void MessageCallback(GLenum /*source*/, GLenum type, GLuint /*id*/, GLenum severity,
                      GLsizei /*length*/, const GLchar* message, const void* /*userParam*/)
-=======
-#ifndef __EMSCRIPTEN__
-void MessageCallback(GLenum /*source*/, GLenum type, GLuint /*id*/,
-                     GLenum severity, GLsizei /*length*/, const GLchar* message,
-                     const void* /*userParam*/)
->>>>>>> 674b4408
 {
   fprintf(stderr, "GL CALLBACK: %s type = 0x%x, severity = 0x%x, message = %s\n",
           (type == DEBUG_TYPE_ERROR ? "** GL ERROR **" : ""), type, severity, message);
 }
-#endif
 
 GLRenderingContext::GLRenderingContext()
 {
@@ -116,7 +104,6 @@
 
 GLRenderingContext::~GLRenderingContext() = default;
 
-<<<<<<< HEAD
 std::string GlErrorCodeStr(GLenum error_code)
 {
   std::string error;
@@ -162,31 +149,28 @@
   fprintf(stderr, "%s", msg_str.str().c_str());
 #ifdef _MSC_VER
   OutputDebugString(msg_str.str().c_str());
-=======
 #if defined(_WIN32) && !defined(_WIN64)
 #define WIN_32BITS
->>>>>>> 674b4408
 #endif
+#endif
+}
 
 bool GLRenderingContext::initialize(bool enableGLDebugging)
 {
-<<<<<<< HEAD
   // HUM : glad already loaded by imgui ?
   // Initialize glad
-  if (!gladLoadGLES2Loader(reinterpret_cast<GLADloadproc>(glfwGetProcAddress))) {
+  /*if (!gladLoadGLES2Loader(reinterpret_cast<GLADloadproc>(glfwGetProcAddress))) {
     fprintf(stderr, "gladLoadGLLoader: Failed to initialize OpenGL ES context\n");
     return false;
   }
   if (!GLAD_GL_ES_VERSION_3_0) {
     fprintf(stderr, "GLAD could not initialize OpenGl ES 3.0\n");
-  }
+  }*/
 #ifdef GLAD_DEBUG
   glad_set_pre_callback(glad_pre_call_callback);
   glad_set_post_callback(glad_post_call_callback);
 #endif
 
-=======
->>>>>>> 674b4408
   // Log the GL version
   BABYLON_LOGF_INFO("GLRenderingContext", "Using GL version: %s", glGetString(GL_VERSION))
 
@@ -194,7 +178,7 @@
   // glEnable(GL_MULTISAMPLE);
 
   // Enable debug output
-#if ! defined(__EMSCRIPTEN__) && !defined(WIN_32BITS)
+#if !defined(__EMSCRIPTEN__) && !defined(WIN_32BITS)
   if (enableGLDebugging) {
     // glEnable(GL_DEBUG_OUTPUT);
     // glDebugMessageCallback(MessageCallback, nullptr);
@@ -704,10 +688,6 @@
 GLboolean GLRenderingContext::getQueryParameterb(IGLQuery* query, GLenum pname)
 {
   GLuint parameter = 0;
-<<<<<<< HEAD
-=======
-  //glGetQueryObjectiv(query->value, pname, &parameter);
->>>>>>> 674b4408
   glGetQueryObjectuiv(query->value, pname, &parameter);
   return parameter == GL_TRUE;
 }
